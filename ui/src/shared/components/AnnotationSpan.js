import React, {PropTypes} from 'react'
import {connect} from 'react-redux'

import {DYGRAPH_CONTAINER_MARGIN} from 'shared/constants'
import {ANNOTATION_MIN_DELTA, EDITING} from 'shared/annotations/helpers'
import * as schema from 'shared/schemas'
import * as actions from 'shared/actions/annotations'
import AnnotationTooltip from 'shared/components/AnnotationTooltip'
import AnnotationWindow from 'shared/components/AnnotationWindow'

class AnnotationSpan extends React.Component {
  state = {
    isDragging: null,
    isMouseOver: null,
  }

  handleMouseEnter = direction => () => {
    this.setState({isMouseOver: direction})
  }

  handleMouseLeave = e => {
    const {annotation} = this.props

    if (e.relatedTarget.id === `tooltip-${annotation.id}`) {
      return this.setState({isDragging: null})
    }
    this.setState({isMouseOver: null})
  }

  handleDragStart = direction => () => {
    this.setState({isDragging: direction})
  }

  handleDragEnd = () => {
    const {annotation, updateAnnotationAsync} = this.props
    const [startTime, endTime] = [
      annotation.startTime,
      annotation.endTime,
    ].sort()
    const newAnnotation = {
      ...annotation,
      startTime,
      endTime,
    }
    updateAnnotationAsync(newAnnotation)

    this.setState({isDragging: null})
  }

  handleDrag = timeProp => e => {
    if (this.props.mode !== EDITING) {
      return
    }

    const {pageX} = e
    const {annotation, dygraph, updateAnnotation} = this.props

    if (pageX === 0) {
      return
    }

    const oldTime = +annotation[timeProp]
    const {left} = dygraph.graphDiv.getBoundingClientRect()
    const [startX, endX] = dygraph.xAxisRange()

    const graphX = pageX - left
    let newTime = dygraph.toDataXCoord(graphX)

    if (
      Math.abs(
        dygraph.toPercentXCoord(newTime) - dygraph.toPercentXCoord(oldTime)
      ) *
        100 <
      ANNOTATION_MIN_DELTA
    ) {
      return
    }

    if (newTime >= endX) {
      newTime = endX
    }

    if (newTime <= startX) {
      newTime = startX
    }

    updateAnnotation({...annotation, [timeProp]: `${newTime}`})
    e.preventDefault()
    e.stopPropagation()
  }

  renderLeftMarker(startTime, dygraph) {
    const isEditing = this.props.mode === EDITING
    const {isDragging, isMouseOver} = this.state
    const {annotation} = this.props

    const flagClass = isDragging
      ? 'annotation-span--left-flag dragging'
      : 'annotation-span--left-flag'
    const markerClass = isDragging ? 'annotation dragging' : 'annotation'
    const clickClass = isEditing
      ? 'annotation--click-area editing'
      : 'annotation--click-area'

    const leftBound = dygraph.xAxisRange()[0]
    if (startTime < leftBound) {
      return null
    }
    const showTooltip = isDragging === 'left' || isMouseOver === 'left'

    const left = dygraph.toDomXCoord(startTime) + DYGRAPH_CONTAINER_MARGIN

    return (
      <div className={markerClass} style={{left: `${left}px`}}>
        {showTooltip &&
          <AnnotationTooltip
            isEditing={isEditing}
            timestamp={annotation.startTime}
            annotation={annotation}
            onMouseLeave={this.handleMouseLeave}
            annotationState={this.state}
          />}
        <div
          className={clickClass}
          draggable={true}
          onDrag={this.handleDrag('startTime')}
          onDragStart={this.handleDragStart('left')}
          onDragEnd={this.handleDragEnd}
          onMouseEnter={this.handleMouseEnter('left')}
          onMouseLeave={this.handleMouseLeave}
        />
        <div className={flagClass} />
      </div>
    )
  }

  renderRightMarker(endTime, dygraph) {
    const isEditing = this.props.mode === EDITING
    const humanTime = `${new Date(+endTime)}`
    const {isDragging, isMouseOver} = this.state
    const {annotation} = this.props

    const flagClass = isDragging
      ? 'annotation-span--right-flag dragging'
      : 'annotation-span--right-flag'
    const markerClass = isDragging ? 'annotation dragging' : 'annotation'
    const clickClass = isEditing
      ? 'annotation--click-area editing'
      : 'annotation--click-area'

    const rightBound = dygraph.xAxisRange()[1]
    if (rightBound < endTime) {
      return null
    }
    const showTooltip = isDragging === 'right' || isMouseOver === 'right'

    const left = `${dygraph.toDomXCoord(endTime) + DYGRAPH_CONTAINER_MARGIN}px`

    return (
      <div
        className={markerClass}
        style={{left}}
        data-time-ms={endTime}
        data-time-local={humanTime}
      >
        {showTooltip &&
          <AnnotationTooltip
            isEditing={isEditing}
            timestamp={annotation.endTime}
            annotation={annotation}
            onMouseLeave={this.handleMouseLeave}
            annotationState={this.state}
          />}
        <div
          className={clickClass}
          draggable={true}
          onDrag={this.handleDrag('endTime')}
          onDragStart={this.handleDragStart('right')}
          onDragEnd={this.handleDragEnd}
          onMouseEnter={this.handleMouseEnter('right')}
          onMouseLeave={this.handleMouseLeave}
        />
        <div className={flagClass} />
      </div>
    )
  }

  render() {
    const {annotation, dygraph, staticLegendHeight} = this.props
    const {isDragging} = this.state

    return (
      <div>
        <AnnotationWindow
          annotation={annotation}
          dygraph={dygraph}
<<<<<<< HEAD
          active={isDragging}
          staticLegendHeight={staticLegendHeight}
=======
          active={!!isDragging}
>>>>>>> 73d4d7da
        />
        {this.renderLeftMarker(annotation.startTime, dygraph)}
        {this.renderRightMarker(annotation.endTime, dygraph)}
      </div>
    )
  }
}

AnnotationSpan.propTypes = {
  annotation: schema.annotation.isRequired,
  mode: PropTypes.string.isRequired,
  dygraph: PropTypes.shape({}).isRequired,
  staticLegendHeight: PropTypes.number.isRequired,
  updateAnnotationAsync: PropTypes.func.isRequired,
  updateAnnotation: PropTypes.func.isRequired,
}

const mdtp = {
  updateAnnotationAsync: actions.updateAnnotationAsync,
  updateAnnotation: actions.updateAnnotation,
}

export default connect(null, mdtp)(AnnotationSpan)<|MERGE_RESOLUTION|>--- conflicted
+++ resolved
@@ -194,12 +194,8 @@
         <AnnotationWindow
           annotation={annotation}
           dygraph={dygraph}
-<<<<<<< HEAD
-          active={isDragging}
+          active={!!isDragging}
           staticLegendHeight={staticLegendHeight}
-=======
-          active={!!isDragging}
->>>>>>> 73d4d7da
         />
         {this.renderLeftMarker(annotation.startTime, dygraph)}
         {this.renderRightMarker(annotation.endTime, dygraph)}
