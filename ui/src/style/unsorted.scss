/*
    Unsorted
    ----------------------------------------------
*/
.text-right .btn {
  margin: 0 0 0 4px;
}
.text-center .btn {
  margin: 0 2px;
}
.default-source-label {
  display: inline-block;
  vertical-align: middle;
  font-size: 13px;
  font-weight: 500;
  background-color: $g2-kevlar;
  color: $c-pool;
  border-radius: 3px;
  padding: 2px 6px;
  margin-left: 4px;
}
.progress-label {
  margin-bottom: 4px;
  color: $g11-sidewalk;
  width: 100%;

  strong {
    font-weight: 500;
    color: $g8-storm;
  }
}
.modal {
  form {
    padding: 0;
    margin: 0;
    background-color: transparent;
  }
  .form-grid {
    width: 100%;
    display: inline-block;

    &.padding-top {
      padding-top: 15px;
    }
  }
}

/*
    Generic Empty State
    ----------------------------------------------
*/
.generic-empty-state {
  display: flex;
  flex-direction: column;
  text-align: center;
  align-items: center;
  justify-content: center;
  color: $g12-forge;
  padding: 20px 0;

  h4,
  h5 {
    font-weight: 400;
  }

  .icon {
    margin-bottom: 11px;
  }
}

/*
    Loading Dots
    ----------------------------------------------
*/
.loading-dots {
  position: absolute;
  transform: translate(0, 0);
  transform: translateX(50%);
  width: 16px;
  height: 18px;

  div {
    width: 4px;
    height: 4px;
    background-color: $g6-smoke;
    border-radius: 50%;
    position: absolute;
    top: 50%;
    transform: translate(-50%, -50%);
  }

  div:nth-child(1) {
    left: 0;
    animation: refreshingSpinnerA 0.8s cubic-bezier(0.645, 0.045, 0.355, 1)
      infinite;
  }
  div:nth-child(2) {
    left: 50%;
    animation: refreshingSpinnerB 0.8s cubic-bezier(0.645, 0.045, 0.355, 1)
      infinite;
  }
  div:nth-child(3) {
    left: 100%;
    animation: refreshingSpinnerC 0.8s cubic-bezier(0.645, 0.045, 0.355, 1)
      infinite;
  }
}

/*
    Custom Tabs
    ----------------------------------------------
*/
.tab-group {
  display: flex;
  justify-content: flex-start;
  display: inline-block;

  .btn.tab {
    border: 2px solid $g17-whisper;
    border-right-width: 0;
    padding: 10px 20px;
    margin: 0 !important;
    font-weight: 400;
    color: $g11-sidewalk;
    background-color: $g17-whisper;
    box-shadow: none;
    transition: color 0.25s ease, background-color 0.25s ease;

    &:hover {
      cursor: pointer;
      background-color: $g18-cloud;
      color: $g9-mountain;
    }

    &:first-child {
      border-radius: 5px 0 0 5px;
    }

    &:last-child {
      border-radius: 0 5px 5px 0;
      border-right-width: 2px;
    }
    &.active {
      background-color: white;
      color: $g8-storm;
    }
  }
}
.currently-connected-source {
  color: $c-rainforest;
  font-weight: 600;
  font-size: 12px;
  margin: 0 4px;
  @include no-user-select();
}

br {
  @include no-user-select();
}

.select-source-page {
  position: absolute;
  top: 0;
  left: 0;
  width: 100%;
  height: 100%;
  overflow: auto;
  @include custom-scrollbar($g2-kevlar, $c-pool);
  @include gradient-v($g2-kevlar, $g0-obsidian);
}

.source-table--connect {
  width: 74px;
}
.source-table--connect-col {
  width: 90px;
}
.source-table--kapacitor {
  border-left: 2px solid $g5-pepper;
  width: 278px;
}

/*
  Styles for the Status Dashboard
  -----------------------------------------------------------------------------
  Not enough of these to merit their own page, will organize later
*/
.alerts-widget,
.getting-started {
  padding: 0 16px;
}
.getting-started--cell {
  color: $g11-sidewalk;
  background-color: $g2-kevlar;
  border-radius: 3px;
  padding: 12px;
  margin-bottom: 4px;

  &.intro {
    @include gradient-h($c-pool,$c-star);
    color: $g20-white;
  }

  p {
    font-size: 13px;
  }
}
.alerts-widget {
  height: 100%;
  display: flex;
  flex-direction: column;
  align-items: stretch;

  > .btn {
    margin: 20px 0;
  }

  .alert-history-table {
    flex: 1 0 0;
  }
}

/*
  Version Number
  -----------------------------------------------------------------------------
*/
.version-number {
  text-align: center;
  margin: 20px 0;
  font-family: $code-font;
  color: $g11-sidewalk;
  font-size: 13px;
}

/*
  View TICKscript Overlay
  -----------------------------------------------------------------------------
*/
$tick-script-overlay-margin: 30px;
.tick-script-overlay {
  max-width: 960px;
  margin: 0 auto $tick-script-overlay-margin auto;
  height: calc(100% - #{$tick-script-overlay-margin});
  position: relative;

  .write-data-form--body {
    height: calc(100% - 60px);
    display: flex;
    flex-direction: column;
  }
}
.tick-script-overlay--sample {
  margin: 0;
  white-space: pre-wrap;
  font-size: 14px;
  padding: 20px;
  border: 2px solid $g4-onyx;
}

/*
<<<<<<< HEAD
  GROUP BY TIME Dropdown
  -----------------------------------------------------------------------------
*/
.group-by-time {
  display: flex;
  align-items: center;
  flex-wrap: nowrap;
}
.group-by-time--label {
  margin: 0;
  color: $g12-forge;
  padding: 0 6px;
  height: 30px;
  line-height: 30px;
}
.group-by-time--dropdown .dropdown-toggle {
  width: 70px;
}
.group-by-time--dropdown .dropdown-selected,
.group-by-time--dropdown .dropdown-item {
  font-family: $code-font;
=======
  Fix Display issue in Safari
  -----------------------------------------------------------------------------
  The pseudo elements offset items in the tablists
*/
.nav-tablist {
  &:before,
  &:after {
    content: none;
    display: none;
  }
>>>>>>> 04769c29
}<|MERGE_RESOLUTION|>--- conflicted
+++ resolved
@@ -258,7 +258,6 @@
 }
 
 /*
-<<<<<<< HEAD
   GROUP BY TIME Dropdown
   -----------------------------------------------------------------------------
 */
@@ -280,7 +279,9 @@
 .group-by-time--dropdown .dropdown-selected,
 .group-by-time--dropdown .dropdown-item {
   font-family: $code-font;
-=======
+}
+
+/*
   Fix Display issue in Safari
   -----------------------------------------------------------------------------
   The pseudo elements offset items in the tablists
@@ -291,5 +292,4 @@
     content: none;
     display: none;
   }
->>>>>>> 04769c29
 }