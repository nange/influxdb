--- conflicted
+++ resolved
@@ -18,12 +18,7 @@
 
 //go:generate protoc --gogo_out=. internal/meta.proto
 
-<<<<<<< HEAD
-// Measurement represents a collection of time series in a database. It also
-// contains in memory structures for indexing tags. Exported functions are
-// goroutine safe while un-exported functions assume the caller will use the
-// appropriate locks.
-=======
+/*
 const (
 	statDatabaseSeries              = "numSeries"              // number of series in this database
 	statDatabaseMeasurements        = "numMeasurements"        // number of measurements in this database
@@ -556,11 +551,12 @@
 		s.Dereference(b)
 	}
 }
-
-// Measurement represents a collection of time series in a database. It also contains in-memory
-// structures for indexing tags. Exported functions are goroutine safe while un-exported functions
-// assume the caller will use the appropriate locks.
->>>>>>> 713a1d2f
+*/
+
+// Measurement represents a collection of time series in a database. It also
+// contains in memory structures for indexing tags. Exported functions are
+// goroutine safe while un-exported functions assume the caller will use the
+// appropriate locks.
 type Measurement struct {
 	mu         sync.RWMutex
 	Name       string `json:"name,omitempty"`
@@ -805,7 +801,7 @@
 	// Iterate over each series.
 	for _, id := range ids {
 		s := m.seriesByID[id]
-		if err := fn(s.Tags); err != nil {
+		if err := fn(s.Tags()); err != nil {
 			return err
 		}
 	}
@@ -1274,7 +1270,6 @@
 	}
 }
 
-<<<<<<< HEAD
 // expandExpr returns a list of expressions expanded by all possible tag
 // combinations.
 func (m *Measurement) expandExpr(expr influxql.Expr) []tagSetExpr {
@@ -1333,8 +1328,6 @@
 	return exprs
 }
 
-=======
->>>>>>> 713a1d2f
 // SeriesIDsAllOrByExpr walks an expressions for matching series IDs
 // or, if no expressions is given, returns all series IDs for the measurement.
 func (m *Measurement) SeriesIDsAllOrByExpr(expr influxql.Expr) (SeriesIDs, error) {
@@ -1445,7 +1438,6 @@
 	return ss
 }
 
-<<<<<<< HEAD
 // tagValuer is used during expression expansion to evaluate all sets of tag values.
 type tagValuer struct {
 	tags map[string]*string
@@ -1531,10 +1523,7 @@
 	return out
 }
 
-// Measurements represents a set of *Measurement.
-=======
 // Measurements represents a list of *Measurement.
->>>>>>> 713a1d2f
 type Measurements []*Measurement
 
 // Len implements sort.Interface.
@@ -1616,13 +1605,8 @@
 // NewSeries returns an initialized series struct
 func NewSeries(key []byte, tags models.Tags) *Series {
 	return &Series{
-<<<<<<< HEAD
 		Key:  string(key),
-		Tags: tags,
-=======
-		Key:  key,
 		tags: tags,
->>>>>>> 713a1d2f
 	}
 }
 
@@ -1665,7 +1649,6 @@
 	return n
 }
 
-<<<<<<< HEAD
 // Measurement returns the measurement on the series.
 func (s *Series) Measurement() *Measurement {
 	return s.measurement
@@ -1674,7 +1657,8 @@
 // SetMeasurement sets the measurement on the series.
 func (s *Series) SetMeasurement(m *Measurement) {
 	s.measurement = m
-=======
+}
+
 // ForEachTag executes fn for every tag. Iteration occurs under lock.
 func (s *Series) ForEachTag(fn func(models.Tag)) {
 	s.mu.RLock()
@@ -1703,7 +1687,6 @@
 	s.mu.RLock()
 	defer s.mu.RUnlock()
 	return s.tags.GetString(key)
->>>>>>> 713a1d2f
 }
 
 // Dereference removes references to a byte slice.
@@ -2064,7 +2047,6 @@
 	return a
 }
 
-<<<<<<< HEAD
 func (m *Measurement) tagValuesByKeyAndSeriesID(tagKeys []string, ids SeriesIDs) map[string]stringSet {
 	// If no tag keys were passed, get all tag keys for the measurement.
 	if len(tagKeys) == 0 {
@@ -2085,8 +2067,9 @@
 
 		// Iterate the tag keys we're interested in and collect values
 		// from this series, if they exist.
+		tags := s.Tags()
 		for _, tagKey := range tagKeys {
-			if tagVal := s.Tags.GetString(tagKey); tagVal != "" {
+			if tagVal := tags.GetString(tagKey); tagVal != "" {
 				if _, ok = tagValues[tagKey]; !ok {
 					tagValues[tagKey] = newStringSet()
 				}
@@ -2105,8 +2088,6 @@
 	return ret
 }
 
-=======
->>>>>>> 713a1d2f
 // stringSet represents a set of strings.
 type stringSet map[string]struct{}
 
