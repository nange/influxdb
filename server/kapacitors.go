--- conflicted
+++ resolved
@@ -12,21 +12,13 @@
 )
 
 type postKapacitorRequest struct {
-<<<<<<< HEAD
-	Name         *string `json:"name"`               // User facing name of kapacitor instance.; Required: true
-	URL          *string `json:"url"`                // URL for the kapacitor backend (e.g. http://localhost:9092);/ Required: true
-	Username     string  `json:"username,omitempty"` // Username for authentication to kapacitor
-	Password     string  `json:"password,omitempty"`
-	Active       bool    `json:"active"`
-	Organization string  `json:"organization"` // Organization is the organization ID that resource belongs to
-=======
 	Name               *string `json:"name"`               // User facing name of kapacitor instance.; Required: true
 	URL                *string `json:"url"`                // URL for the kapacitor backend (e.g. http://localhost:9092);/ Required: true
 	Username           string  `json:"username,omitempty"` // Username for authentication to kapacitor
 	Password           string  `json:"password,omitempty"`
 	InsecureSkipVerify bool    `json:"insecureSkipVerify,omitempty"` // InsecureSkipVerify as true means any certificate presented by the kapacitor is accepted.
 	Active             bool    `json:"active"`
->>>>>>> 5b3f992a
+	Organization       string  `json:"organization"` // Organization is the organization ID that resource belongs to
 }
 
 func (p *postKapacitorRequest) Valid(defaultOrgID string) error {
@@ -101,15 +93,6 @@
 	}
 
 	srv := chronograf.Server{
-<<<<<<< HEAD
-		SrcID:        srcID,
-		Name:         *req.Name,
-		Username:     req.Username,
-		Password:     req.Password,
-		URL:          *req.URL,
-		Active:       req.Active,
-		Organization: req.Organization,
-=======
 		SrcID:              srcID,
 		Name:               *req.Name,
 		Username:           req.Username,
@@ -117,7 +100,7 @@
 		InsecureSkipVerify: req.InsecureSkipVerify,
 		URL:                *req.URL,
 		Active:             req.Active,
->>>>>>> 5b3f992a
+		Organization:       req.Organization,
 	}
 
 	if srv, err = s.Store.Servers(ctx).Add(ctx, srv); err != nil {
