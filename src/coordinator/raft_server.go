--- conflicted
+++ resolved
@@ -225,34 +225,22 @@
 		return fmt.Errorf("Failed to parse continuous query: %s", query)
 	}
 
-<<<<<<< HEAD
+	if !selectQuery.IsValidContinuousQuery() {
+		return fmt.Errorf("Continuous queries with a group by clause must include time(...) as one of the elements")
+	}
+
 	duration, err := selectQuery.GetGroupByClause().GetGroupByTime()
 	if err != nil {
 		return fmt.Errorf("Couldn't get group by time for continuous query: %s", err)
 	}
 
-	if duration != nil {
+	// if there are already-running queries, we need to initiate a backfill
+	if duration != nil && !s.clusterConfig.LastContinuousQueryRunTime().IsZero() {
 		zeroTime := time.Time{}
 		currentBoundary := time.Now().Truncate(*duration)
 		go s.runContinuousQuery(db, selectQuery, zeroTime, currentBoundary)
 	} else {
 		// TODO: make continuous queries backfill for queries that don't have a group by time
-=======
-	if !selectQuery.IsValidContinuousQuery() {
-		return fmt.Errorf("Continuous queries with a group by clause must include time(...) as one of the elements")
-	}
-
-	duration, err := selectQuery.GetGroupByClause().GetGroupByTime()
-	if err != nil {
-		return fmt.Errorf("Couldn't get group by time for continuous query: %s", err)
-	}
-
-	// if there are already-running queries, we need to initiate a backfill
-	if duration != nil && !s.clusterConfig.continuousQueryTimestamp.IsZero() {
-		zeroTime := time.Time{}
-		currentBoundary := time.Now().Truncate(*duration)
-		go s.runContinuousQuery(db, selectQuery, zeroTime, currentBoundary)
->>>>>>> 36b5385e
 	}
 
 	command := NewCreateContinuousQueryCommand(db, query)
